"""Loads and saves checkpoint."""

import os
import json
from typing import Optional, Tuple, Any
from dataclasses import dataclass

import jax
import jax.numpy as jnp
import numpy as np
import torch
import equinox as eqx
import orbax.checkpoint as ocp
<<<<<<< HEAD
from transformers import LlamaForCausalLM as HFLlamaForCausalLM, AutoTokenizer
=======
from transformers import (
    LlamaForCausalLM as HFLlamaForCausalLM,
    LlamaConfig as HFLlamaConfig,
    AutoTokenizer,
)
from src.felafax.trainer_engine.models.llama3.jax.model import (
    LlamaConfig,
    LlamaForCausalLM,
    LlamaLinear,
)

from typing import Optional, Tuple, Any
>>>>>>> 3da40dc8
from jaxtyping import PyTree
from jax.sharding import NamedSharding, PartitionSpec as PS
from jax.experimental import mesh_utils

from .models.llama3.jax.model import (
    LlamaConfig,
    LlamaForCausalLM,
)
from .utils import named_tree_map


@dataclass
class CheckpointerConfig:
    """Configuration for checkpointing"""

    checkpoint_dir: str
    max_to_keep: int = 2
    save_interval_steps: int = 10
    create: bool = True  # Create the checkpoint directory if it doesn't exist
    enable_async_checkpointing: bool = True
    erase_existing_checkpoints: bool = False


class Checkpointer:
    def __init__(self, config: CheckpointerConfig):
        if not config.checkpoint_dir:
            raise ValueError("Checkpoint directory cannot be empty")
        self.config = config
        self.checkpoint_dir = config.checkpoint_dir
        if config.erase_existing_checkpoints:
            ocp.test_utils.erase_and_create_empty(self.checkpoint_dir)

        self.options = ocp.CheckpointManagerOptions(
            max_to_keep=config.max_to_keep,
            save_interval_steps=config.save_interval_steps,
            create=config.create,
            enable_async_checkpointing=config.enable_async_checkpointing,
        )

        self.checkpoint_mgr = ocp.CheckpointManager(
            directory=self.checkpoint_dir,
            options=self.options,
            item_names=["model_pytree", "model_config"],
        )

    @classmethod
    def get_abstract_pytree(cls, tree):
        return jax.tree_util.tree_map(ocp.utils.to_shape_dtype_struct, tree)

    def save_checkpoint(
        self, model: eqx.Module, model_config: LlamaConfig, step: int = 0
    ):
        """Saves model checkpoint."""
        model_pytree, _ = eqx.partition(model, eqx.is_inexact_array)
        self.checkpoint_mgr.save(
            step=step,
            args=ocp.args.Composite(
                model_pytree=ocp.args.StandardSave(model_pytree),
                model_config=ocp.args.JsonSave(model_config.to_dict()),
            ),
            force=True,
        )

    def restore_checkpoint(self) -> Tuple[eqx.Module, LlamaConfig]:
        """Restores model checkpoint."""
        # Step 1: Restore the model_config first
        restored_config = self.checkpoint_mgr.restore(
            step=self.checkpoint_mgr.latest_step(),
            items=["model_config"],
            args=ocp.args.Composite(
                model_config=ocp.args.JsonRestore(),
            ),
        )
        model_config = LlamaConfig(**restored_config["model_config"])

        # Step 2: Construct the model and create the abstract pytree
        model = LlamaForCausalLM(model_config)
        model_params, model_static = eqx.partition(model, eqx.is_inexact_array)
        model_abstract_pytree = self.get_abstract_pytree(model_params)

        # Step 3: Restore the model parameters using the abstract pytree
        restored_params = self.checkpoint_mgr.restore(
            step=self.checkpoint_mgr.latest_step(),
            items=["model_pytree"],
            args=ocp.args.Composite(
                model_pytree=ocp.args.StandardRestore(model_abstract_pytree),
            ),
        )

        # Combine restored model parameters with model static
        model_params = restored_params["model_pytree"]
        model = eqx.combine(model_params, model_static)
        return model, model_config

    def wait_until_finished(self):
        """Wait for any async operations to complete."""
        self.checkpoint_mgr.wait_until_finished()

    @property
    def directory(self):
        return self.checkpoint_mgr.directory


def load_model(
    model_name: str, mesh: jax.sharding.Mesh, token: Optional[str] = None
):
    """Loads a model from a checkpoint or Hugging Face.

    Args:
        model_name: Name or path of the model to load
        token: HuggingFace token for accessing gated models
    """
    return load_llama_from_hf(model_name, mesh=mesh, token=token)


def load_checkpoint_or_model(
    model_name: str,
    mesh: jax.sharding.Mesh,
    checkpointer: Checkpointer,
    param_dtype=jnp.float32,
    compute_dtype=jnp.float32,
) -> LlamaForCausalLM:
    """Loads checkpoint from local storage using Orbax or downloads from HF with specified dtypes.

    Args:
        model_name: Name of HF model (e.g. 'meta-llama/Llama-2-7b') or path to local checkpoint
        checkpointer: An instance of Checkpointer to manage loading
        param_dtype: The dtype in which parameters are stored and loaded
        output_dtype: The dtype in which computations are performed and outputs are returned

    Returns:
        tuple: (model, model_config)
    """
    has_checkpoints = len(checkpointer.checkpoint_mgr.all_steps()) > 0
    if has_checkpoints:
        # Restores the model in whatever dtypes are stored in the checkpoint.
        model, model_config = checkpointer.restore_checkpoint()
        print(
            f"Restored checkpoint from step {checkpointer.checkpoint_mgr.latest_step()}"
        )
        return model, model_config

    model, model_config = load_llama_from_hf(
        model_name,
        mesh=mesh,
        param_dtype=param_dtype,
        compute_dtype=compute_dtype,
    )
    return model, model_config


def create_llama_config_from_hf_model(hf_model) -> LlamaConfig:
    """Creates Equinox config from Hugging Face model config."""
    return LlamaConfig(
        vocab_size=hf_model.config.vocab_size,
        hidden_size=hf_model.config.hidden_size,
        intermediate_size=hf_model.config.intermediate_size,
        num_hidden_layers=hf_model.config.num_hidden_layers,
        num_attention_heads=hf_model.config.num_attention_heads,
        num_key_value_heads=hf_model.config.num_key_value_heads,
        max_position_embeddings=hf_model.config.max_position_embeddings,
        rms_norm_eps=hf_model.config.rms_norm_eps,
        rope_theta=hf_model.config.rope_theta,
        attention_bias=hf_model.config.attention_bias,
    )


def _make_torch_to_jax(dtype, mesh):
    """Creates a closure that converts PyTorch tensors to JAX arrays with sharding annotations."""

    def _torch_to_jax(tensor, sharding_spec):
        jax_array = jnp.array(tensor.detach().numpy(), dtype=dtype)
        sharding = NamedSharding(mesh, sharding_spec)
        return jax.device_put(jax_array, sharding)

    return _torch_to_jax


# TODO(refactor): Move load model into models/llama.
def load_llama_from_hf(
    model_name: str,
    mesh: jax.sharding.Mesh,
    token: Optional[str] = None,
    lora_rank: int = 0,
    param_dtype: Any = jnp.float32,
    compute_dtype: Any = jnp.float32,
) -> LlamaForCausalLM:
    """Downloads and converts Hugging Face model to Equinox model with specified dtypes.

    Args:
        model_name: Name of the Hugging Face model to load
        mesh: JAX sharding mesh
        token: HuggingFace token for accessing gated models
        lora_rank: Rank for LoRA parameters (set to 0 for no LoRA)
        param_dtype: The dtype in which parameters are stored
        compute_dtype: The dtype in which computations are performed

    Returns:
        eqx_model: LlamaForCausalLM model with specified dtypes
        model_config: Configuration of the model
    """
    # Load HF model on CPU to save GPU memory
    hf_model = HFLlamaForCausalLM.from_pretrained(
        model_name,
        torch_dtype=torch.float32,
        token=token,
        device_map={"": "cpu"},
    )

    # Create config and initialize Equinox model
    model_config = create_llama_config_from_hf_model(hf_model)
    model_config.lora_rank = lora_rank

    key = jax.random.PRNGKey(42)
    eqx_model = LlamaForCausalLM(
        model_config,
        param_dtype=param_dtype,
        compute_dtype=compute_dtype,
        key=key,
    )

    # Conversion functions
    torch_to_jax_float32 = _make_torch_to_jax(dtype=jnp.float32, mesh=mesh)
    torch_to_jax = _make_torch_to_jax(dtype=param_dtype, mesh=mesh)

    # Copy embedding and output layers
    eqx_model = eqx.tree_at(
        lambda m: m.model.embed_tokens.weight,
        eqx_model,
        torch_to_jax_float32(
            hf_model.model.embed_tokens.weight, PS(("mp", "fsdp"))
        ),
    )
    eqx_model = eqx.tree_at(
        lambda m: m.model.norm.weight,
        eqx_model,
        torch_to_jax_float32(hf_model.model.norm.weight, PS()),
    )
    eqx_model = eqx.tree_at(
        lambda m: m.lm_head.weight,
        eqx_model,
        torch_to_jax(hf_model.lm_head.weight, PS(("fsdp", "mp"))),
    )

    def _copy_weights(from_hf_layer_name, to_eqx_layer, partition_spec, dtype):
        """Copies weights from HF layer to JAX array.

        Since transformer layers are stacked using vmap in LlamaModel (creating a leading layer dimension), we create an empty JAX array and copy weights layer-by-layer to match this stacked structure."""
        weight_arr = jnp.empty(to_eqx_layer.shape, dtype=dtype)
        torch_to_jax_converter = _make_torch_to_jax(dtype=dtype, mesh=mesh)

        for i in range(hf_model.config.num_hidden_layers):
            layer_path = from_hf_layer_name.split(".")
            current = hf_model.model.layers[i]
            for attr in layer_path:
                current = getattr(current, attr)

            weight_arr = weight_arr.at[i].set(
                torch_to_jax_converter(current.weight, partition_spec)
            )
        return weight_arr

    # Self-attention weights
    eqx_model = eqx.tree_at(
        lambda m: m.model.layers.self_attn.q_proj.weight,
        eqx_model,
        _copy_weights(
            "self_attn.q_proj",  # copy from this HF layer name
            eqx_model.model.layers.self_attn.q_proj.weight,  # to eqx layer
            PS(("fsdp", "mp")),
            param_dtype,
        ),
    )

    eqx_model = eqx.tree_at(
        lambda m: m.model.layers.self_attn.k_proj.weight,
        eqx_model,
        _copy_weights(
            "self_attn.k_proj",
            eqx_model.model.layers.self_attn.k_proj.weight,
            PS(("fsdp", "mp")),
            param_dtype,
        ),
    )

    eqx_model = eqx.tree_at(
        lambda m: m.model.layers.self_attn.v_proj.weight,
        eqx_model,
        _copy_weights(
            "self_attn.v_proj",
            eqx_model.model.layers.self_attn.v_proj.weight,
            PS(("fsdp", "mp")),
            param_dtype,
        ),
    )

    eqx_model = eqx.tree_at(
        lambda m: m.model.layers.self_attn.o_proj.weight,
        eqx_model,
        _copy_weights(
            "self_attn.o_proj",
            eqx_model.model.layers.self_attn.o_proj.weight,
            PS(("mp", "fsdp")),
            param_dtype,
        ),
    )

    # MLP weights
    eqx_model = eqx.tree_at(
        lambda m: m.model.layers.mlp.gate_proj.weight,
        eqx_model,
        _copy_weights(
            "mlp.gate_proj",
            eqx_model.model.layers.mlp.gate_proj.weight,
            PS(("fsdp", "mp")),
            param_dtype,
        ),
    )

    eqx_model = eqx.tree_at(
        lambda m: m.model.layers.mlp.up_proj.weight,
        eqx_model,
        _copy_weights(
            "mlp.up_proj",
            eqx_model.model.layers.mlp.up_proj.weight,
            PS(("fsdp", "mp")),
            param_dtype,
        ),
    )

    eqx_model = eqx.tree_at(
        lambda m: m.model.layers.mlp.down_proj.weight,
        eqx_model,
        _copy_weights(
            "mlp.down_proj",
            eqx_model.model.layers.mlp.down_proj.weight,
            PS(("mp", "fsdp")),
            param_dtype,
        ),
    )

    # Layer norms (using float32)
    eqx_model = eqx.tree_at(
        lambda m: m.model.layers.input_layernorm.weight,
        eqx_model,
        _copy_weights(
            "input_layernorm",
            eqx_model.model.layers.input_layernorm.weight,
            PS(),
            jnp.float32,
        ),
    )

    eqx_model = eqx.tree_at(
        lambda m: m.model.layers.post_attention_layernorm.weight,
        eqx_model,
        _copy_weights(
            "post_attention_layernorm",
            eqx_model.model.layers.post_attention_layernorm.weight,
            PS(),
            jnp.float32,
        ),
    )

    return eqx_model, model_config


def save_model_to_hf(
    model: eqx.Module,
    model_config: LlamaConfig,
    output_dir: str,
    tokenizer_name: str = "meta-llama/Llama-2-7b-hf",
):
    """Converts and saves an Equinox model to Hugging Face format.

    Args:
        model: Equinox LlamaForCausalLM model instance.
        model_config: Corresponding model configuration.
        output_dir: Directory to save the Hugging Face model.
        tokenizer_name: Name of the tokenizer to save alongside the model.
    """
    # Ensure the output directory exists
    os.makedirs(output_dir, exist_ok=True)

    # Create a Hugging Face config from Equinox config
    hf_config = HFLlamaConfig(
        vocab_size=model_config.vocab_size,
        hidden_size=model_config.hidden_size,
        intermediate_size=model_config.intermediate_size,
        num_hidden_layers=model_config.num_hidden_layers,
        num_attention_heads=model_config.num_attention_heads,
        num_key_value_heads=model_config.num_key_value_heads,
        max_position_embeddings=model_config.max_position_embeddings,
        rms_norm_eps=model_config.rms_norm_eps,
        rope_theta=model_config.rope_theta,
        attention_bias=model_config.attention_bias,
    )

    # Initialize a Hugging Face model with the same configuration
    hf_model = HFLlamaForCausalLM(config=hf_config)

    # Remove sharding and convert JAX arrays to NumPy arrays
    model_params, _ = eqx.partition(model, eqx.is_array)
    model_params = jax.tree_util.tree_map(
        lambda x: np.array(x).astype(np.float32),
        model_params,
    )

    def jax_to_torch(x):
        """Convert JAX array to PyTorch tensor."""
        return torch.tensor(jax.device_get(x), dtype=torch.float32)

    # Copy embedding and output layer weights
    hf_model.model.embed_tokens.weight.data = jax_to_torch(
        model_params.model.embed_tokens.weight
    )
    hf_model.lm_head.weight.data = jax_to_torch(model_params.lm_head.weight)
    hf_model.model.norm.weight.data = jax_to_torch(
        model_params.model.norm.weight
    )

    hf_layers = hf_model.model.layers
    def _copy_weights(from_eqx_layer, to_hf_layer_name):
        """Copies weights from vmapped Equinox layers to Hugging Face layers."""
        for i in range(len(hf_layers)):
            # Navigate through nested attributes to get the target layer (e.g. "self_attn.q_proj" -> layer.self_attn.q_proj)
            hf_submodule = hf_layers[i]
            for attr in to_hf_layer_name.split("."):
                hf_submodule = getattr(hf_submodule, attr)

            # Copy the weights from the eqx layer to hf submodule
            hf_submodule.weight.data = jax_to_torch(from_eqx_layer.weight[i])

    # Copy transformer layer weights
    _copy_weights(
        model_params.model.layers.self_attn.q_proj,
        "self_attn.q_proj",
    )
    _copy_weights(
        model_params.model.layers.self_attn.k_proj,
        "self_attn.k_proj",
    )
    _copy_weights(
        model_params.model.layers.self_attn.v_proj,
        "self_attn.v_proj",
    )
    _copy_weights(
        model_params.model.layers.self_attn.o_proj,
        "self_attn.o_proj",
    )

    # Copy MLP weights
    _copy_weights(
        model_params.model.layers.mlp.gate_proj,
        "mlp.gate_proj",
    )
    _copy_weights(
        model_params.model.layers.mlp.up_proj,
        "mlp.up_proj",
    )
    _copy_weights(
        model_params.model.layers.mlp.down_proj,
        "mlp.down_proj",
    )

    # Copy layer norm weights
    _copy_weights(
        model_params.model.layers.input_layernorm,
        "input_layernorm",
    )
    _copy_weights(
        model_params.model.layers.post_attention_layernorm,
        "post_attention_layernorm",
    )

    # Save model and tokenizer
    hf_model.save_pretrained(output_dir)

    # Save the tokenizer
    tokenizer = AutoTokenizer.from_pretrained(tokenizer_name)
    tokenizer.save_pretrained(output_dir)

    print(f"Model and tokenizer saved to {output_dir}")<|MERGE_RESOLUTION|>--- conflicted
+++ resolved
@@ -11,9 +11,6 @@
 import torch
 import equinox as eqx
 import orbax.checkpoint as ocp
-<<<<<<< HEAD
-from transformers import LlamaForCausalLM as HFLlamaForCausalLM, AutoTokenizer
-=======
 from transformers import (
     LlamaForCausalLM as HFLlamaForCausalLM,
     LlamaConfig as HFLlamaConfig,
@@ -26,7 +23,6 @@
 )
 
 from typing import Optional, Tuple, Any
->>>>>>> 3da40dc8
 from jaxtyping import PyTree
 from jax.sharding import NamedSharding, PartitionSpec as PS
 from jax.experimental import mesh_utils
